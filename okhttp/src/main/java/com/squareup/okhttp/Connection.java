--- conflicted
+++ resolved
@@ -108,12 +108,6 @@
     } else {
       streamWrapper();
     }
-<<<<<<< HEAD
-
-    in = new BufferedInputStream(in, 4096);
-    out = new BufferedOutputStream(out, 256);
-=======
->>>>>>> 5dc27c71
   }
 
   /**
@@ -336,11 +330,7 @@
   }
 
   private void streamWrapper() throws IOException {
-    //Use MTU-sized buffers to send fewer packets.
-    int mtu = Platform.get().getMtu(socket);
-    if (mtu < 1024) mtu = 1024;
-    if (mtu > 8192) mtu = 8192;
-    in = new BufferedInputStream(in, mtu);
-    out = new BufferedOutputStream(out, mtu);
+    in = new BufferedInputStream(in, 4096);
+    out = new BufferedOutputStream(out, 256);
   }
 }